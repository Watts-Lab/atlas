--- conflicted
+++ resolved
@@ -15,19 +15,8 @@
         <Route path='/table' element={<Table />} />
         <Route path='/projects/:project_id' element={<ProjectView />} />
         <Route path='/dashboard' element={<Overview />} />
-<<<<<<< HEAD
         <Route path='/grid/:project_id' element={<Project />} />
-=======
-        <Route
-          path='/grid/:project_id'
-          element={
-            <MainPage breadcrumbs={[]} sidebarOpen={false}>
-              <Project />
-            </MainPage>
-          }
-        />
         <Route path='/ic2s2' element={<IC2S2 />} />
->>>>>>> e4986b70
       </Routes>
     </>
   )
