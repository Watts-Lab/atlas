--- conflicted
+++ resolved
@@ -380,7 +380,6 @@
               })),
             ),
           ) as KeyValuePairs[])
-<<<<<<< HEAD
         : ([
             {
               id: `${experiment_id}`,
@@ -391,25 +390,13 @@
                 (acc, exp) =>
                   acc +
                   exp.conditions.reduce(
-                    (condAcc, condition) => condAcc + condition.condition_behaviors.length,
+                    (condAcc, condition) => condAcc + condition.conditions.length,
                     0,
                   ),
                 0,
               )} behavior(s)`,
             },
           ] as KeyValuePairs[])
-=======
-        : (data.experiments.flatMap((experiment, exp_index) => ({
-            id: `${experiment_id}-${exp_index}`,
-            file_name: data.file_name || '',
-            experiments: experiment.name,
-            conditions: `${experiment.conditions.length} condition`,
-            behaviors: `${experiment.conditions.reduce(
-              (acc, condition) => acc + condition.behaviors.length,
-              0,
-            )} behavior`,
-          })) as KeyValuePairs[])
->>>>>>> 1de582e3
 
       const headersGroup = expandedBehavior
         ? [
