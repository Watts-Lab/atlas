"""
endpoint for running the assistant
"""

import os
<<<<<<< HEAD
from sanic import json as json_response
from sanic.request.form import File
import socketio
=======
from flask import jsonify, make_response, request
from flask_restful import Resource

>>>>>>> 1de582e3

from claude_function import call_claude_api
from gpt_assistant import AssistantException, call_asssistant_api


UPLOAD_DIRECTORY = "paper/"

if not os.path.exists(UPLOAD_DIRECTORY):
    os.makedirs(UPLOAD_DIRECTORY)


async def run_assistant(sid: str, file: File, sio: socketio.AsyncServer):
    """
    Run the assistant with the uploaded file
    """

<<<<<<< HEAD
    print("Running assistant", sid, file.name)
    if file:
        try:
            result = await call_asssistant_api(file=file, sid=sid, sio=sio)

            response_data = {
                "message": "File successfully uploaded",
                "file_name": file.name,
                "experiments": result["experiments"],
            }

            if os.path.isfile(f"paper/{sid}{file.name}"):
                os.remove(f"paper/{sid}{file.name}")
                print("File removed from local storage successfully")
            else:
                # If it fails, inform the user.
                print(f"Error: paper/{sid}{file.name} file not found")

            return json_response(body=response_data, status=200)
        except AssistantException as e:
            response_data = {"error": str(e)}
            return json_response(body=response_data, status=500)
=======
    def __init__(self, **kwargs):
        self.socketio = kwargs.get("socketio")

    def post(self):
        """
        Handles the POST request for file uploads.
        Returns:
        - JSON response containing the status of the upload:
        - If successful, returns {"message": "File successfully uploaded", "path": file_path}.
        - If there is an error, returns {"error": "No file part"} or {"error": "No selected file"}.
        """
        sid = request.form.get("sid")
        model = request.form.get("model") or "gpt"

        if "file" not in request.files:
            return jsonify({"error": "No file part"})
        file = request.files["file"]
        if file.filename == "":
            return jsonify({"error": "No selected file"})
        if file:
            file_path = os.path.join(UPLOAD_DIRECTORY, file.filename)
            file.save(file_path)
            try:
                if model == "gpt":
                    result = call_asssistant_api(file_path, sid, self.socketio)
                elif model == "claude":
                    result = call_claude_api(file_path, sid, self.socketio)
                else:
                    return jsonify({"error": "Invalid model"})

                response_data = {
                    "message": "File successfully uploaded",
                    "file_name": file.filename,
                    "experiments": result["experiments"],
                }

                response = make_response(jsonify(response_data))
                response.status_code = 200
                return response
            except AssistantException as e:
                response_data = {
                    "message": str(e),
                    "file_name": file.filename,
                    "experiments": {"experiment": []},
                }
                response = make_response(jsonify(response_data))
                response.status_code = 500
                return response
            finally:
                # Delete the uploaded
                if os.path.isfile(file_path):
                    os.remove(file_path)
                    print("File removed from local storage successfully")
                else:
                    print(f"Error: {file_path} file not found")
        else:
            response_data = {"error": "File upload failed"}
            response = make_response(jsonify(response_data))
            response.status_code = 400
            return response
>>>>>>> 1de582e3
<|MERGE_RESOLUTION|>--- conflicted
+++ resolved
@@ -3,18 +3,11 @@
 """
 
 import os
-<<<<<<< HEAD
 from sanic import json as json_response
 from sanic.request.form import File
 import socketio
-=======
-from flask import jsonify, make_response, request
-from flask_restful import Resource
 
->>>>>>> 1de582e3
-
-from claude_function import call_claude_api
-from gpt_assistant import AssistantException, call_asssistant_api
+from assistant import AssistantException, call_asssistant_api
 
 
 UPLOAD_DIRECTORY = "paper/"
@@ -28,7 +21,6 @@
     Run the assistant with the uploaded file
     """
 
-<<<<<<< HEAD
     print("Running assistant", sid, file.name)
     if file:
         try:
@@ -50,66 +42,4 @@
             return json_response(body=response_data, status=200)
         except AssistantException as e:
             response_data = {"error": str(e)}
-            return json_response(body=response_data, status=500)
-=======
-    def __init__(self, **kwargs):
-        self.socketio = kwargs.get("socketio")
-
-    def post(self):
-        """
-        Handles the POST request for file uploads.
-        Returns:
-        - JSON response containing the status of the upload:
-        - If successful, returns {"message": "File successfully uploaded", "path": file_path}.
-        - If there is an error, returns {"error": "No file part"} or {"error": "No selected file"}.
-        """
-        sid = request.form.get("sid")
-        model = request.form.get("model") or "gpt"
-
-        if "file" not in request.files:
-            return jsonify({"error": "No file part"})
-        file = request.files["file"]
-        if file.filename == "":
-            return jsonify({"error": "No selected file"})
-        if file:
-            file_path = os.path.join(UPLOAD_DIRECTORY, file.filename)
-            file.save(file_path)
-            try:
-                if model == "gpt":
-                    result = call_asssistant_api(file_path, sid, self.socketio)
-                elif model == "claude":
-                    result = call_claude_api(file_path, sid, self.socketio)
-                else:
-                    return jsonify({"error": "Invalid model"})
-
-                response_data = {
-                    "message": "File successfully uploaded",
-                    "file_name": file.filename,
-                    "experiments": result["experiments"],
-                }
-
-                response = make_response(jsonify(response_data))
-                response.status_code = 200
-                return response
-            except AssistantException as e:
-                response_data = {
-                    "message": str(e),
-                    "file_name": file.filename,
-                    "experiments": {"experiment": []},
-                }
-                response = make_response(jsonify(response_data))
-                response.status_code = 500
-                return response
-            finally:
-                # Delete the uploaded
-                if os.path.isfile(file_path):
-                    os.remove(file_path)
-                    print("File removed from local storage successfully")
-                else:
-                    print(f"Error: {file_path} file not found")
-        else:
-            response_data = {"error": "File upload failed"}
-            response = make_response(jsonify(response_data))
-            response.status_code = 400
-            return response
->>>>>>> 1de582e3
+            return json_response(body=response_data, status=500)